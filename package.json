{
    "name": "vscode-azureappservice",
    "displayName": "Azure App Service",
    "description": "An Azure App Service management extension for Visual Studio Code.",
    "version": "0.7.2-alpha",
    "publisher": "ms-azuretools",
    "icon": "resources/windows-azure-web-site.png",
    "aiKey": "AIF-d9b70cd4-b9f9-4d70-929b-a071c400b217",
    "engines": {
        "vscode": "^1.20.0"
    },
    "repository": {
        "type": "git",
        "url": "https://github.com/Microsoft/vscode-azureappservice"
    },
    "galleryBanner": {
        "color": "#0072c6",
        "theme": "dark"
    },
    "homepage": "https://github.com/Microsoft/vscode-azureappservice/blob/master/README.md",
    "license": "SEE LICENSE IN LICENSE.md",
    "categories": [
        "Azure"
    ],
    "keywords": [
        "Azure",
        "App Service",
        "multi-root ready"
    ],
    "preview": true,
    "activationEvents": [
        "onCommand:appService.CreateWebApp",
        "onCommand:appService.Refresh",
        "onCommand:appService.LoadMore",
        "onCommand:appService.OpenInPortal",
        "onCommand:appService.Browse",
        "onCommand:appService.Start",
        "onCommand:appService.Stop",
        "onCommand:appService.Restart",
        "onCommand:appService.Delete",
        "onCommand:appService.Deploy",
        "onCommand:appService.ConfigureDeploymentSource",
        "onCommand:appService.DeploymentScript",
        "onCommand:appService.OpenVSTSCD",
        "onCommand:deploymentSlot.SwapSlots",
        "onCommand:appSettings.Add",
        "onCommand:appSettings.Edit",
        "onCommand:appSettings.Rename",
        "onCommand:appSettings.Delete",
        "onCommand:diagnostics.OpenLogStream",
        "onCommand:diagnostics.StopLogStream",
        "onCommand:diagnostics.EnableRemoteDebug",
        "onCommand:diagnostics.DisableRemoteDebug",
        "onCommand:diagnostics.AttachDebugger",
        "onCommand:deploymentSlots.CreateSlot",
        "onView:azureAppService"
    ],
    "main": "./out/src/extension",
    "contributes": {
        "commands": [
            {
                "command": "appService.selectSubscriptions",
                "title": "Select Subscriptions...",
                "icon": {
                    "light": "resources/light/filter.svg",
                    "dark": "resources/dark/filter.svg"
                }
            },
            {
                "command": "appService.CreateWebApp",
                "title": "Create New Web App",
                "category": "Azure App Service",
                "icon": {
                    "light": "resources/light/createAppSvc.svg",
                    "dark": "resources/dark/createAppSvc.svg"
                }
            },
            {
                "command": "appService.Deploy",
                "title": "Deploy to Web App",
                "category": "Azure App Service",
                "icon": {
                    "light": "resources/light/Deploy.svg",
                    "dark": "resources/dark/Deploy.svg"
                }
            },
            {
                "command": "appService.Refresh",
                "title": "Refresh",
                "category": "Azure App Service",
                "icon": {
                    "light": "resources/light/refresh.svg",
                    "dark": "resources/dark/refresh.svg"
                }
            },
            {
                "command": "appService.LoadMore",
                "title": "Load More",
                "category": "Azure App Service"
            },
            {
                "command": "appService.OpenInPortal",
                "title": "Open In Portal",
                "category": "Azure App Service"
            },
            {
                "command": "appService.Browse",
                "title": "Browse Website",
                "category": "Azure App Service"
            },
            {
                "command": "appService.Start",
                "title": "Start",
                "category": "Azure App Service"
            },
            {
                "command": "appService.Stop",
                "title": "Stop",
                "category": "Azure App Service"
            },
            {
                "command": "appService.Restart",
                "title": "Restart",
                "category": "Azure App Service"
            },
            {
                "command": "appService.Delete",
                "title": "Delete",
                "category": "Azure App Service"
            },
            {
                "command": "appService.DeploymentScript",
                "title": "Generate Azure CLI Script",
                "category": "Azure App Service"
            },
            {
                "command": "appService.ConfigureDeploymentSource",
                "title": "Configure Deployment Source",
                "category": "Azure App Service"
            },
            {
                "command": "appService.OpenVSTSCD",
                "title": "Continuous Delivery (Preview)",
                "category": "Azure App Service"
            },
            {
                "command": "deploymentSlot.SwapSlots",
                "title": "Swap Deployment Slot",
                "category": "Azure App Service"
            },
            {
                "command": "appSettings.Add",
                "title": "Add New Setting...",
                "category": "Azure App Service"
            },
            {
                "command": "appSettings.Edit",
                "title": "Edit...",
                "category": "Azure App Service"
            },
            {
                "command": "appSettings.Rename",
                "title": "Rename...",
                "category": "Azure App Service"
            },
            {
                "command": "appSettings.Delete",
                "title": "Delete",
                "category": "Azure App Service"
            },
            {
                "command": "diagnostics.OpenLogStream",
                "title": "Start Streaming Logs",
                "category": "Azure App Service"
            },
            {
                "command": "diagnostics.StopLogStream",
                "title": "Stop Streaming Logs",
                "category": "Azure App Service"
            },
            {
                "command": "deploymentSlots.CreateSlot",
                "title": "Create New Deployment Slot",
                "category": "Azure App Service"
            },
            {
                "command": "diagnostics.EnableRemoteDebug",
                "title": "Enable Remote Debugging",
                "category": "Azure App Service"
            },
            {
                "command": "diagnostics.DisableRemoteDebug",
                "title": "Disable Remote Debugging",
                "category": "Azure App Service"
            },
            {
                "command": "diagnostics.AttachDebugger",
                "title": "Attach Debugger",
                "category": "Azure App Service"
            },
            {
                "command": "diagnostics.StartLogPointsSession",
                "title": "Launch Logpoints Debug Session",
                "category": "Azure App Service"
            },
            {
                "command": "diagnostics.LogPoints.OpenScript",
                "title": "Open and See the Content of a Script",
                "category": "Azure App Service"
            },
            {
                "command": "diagnostics.LogPoints.Toggle",
                "title": "Set or remove a logpoint",
                "category": "Azure App Service"
            }
        ],
        "views": {
            "explorer": [
                {
                    "id": "azureAppService",
                    "name": "Azure App Service",
                    "when": "config.appService.showExplorer == true"
                }
            ],
            "debug": [
                {
                    "id": "appservice.loadedScriptsExplorer.jsLogpoints",
                    "name": "LOADED SCRIPTS",
                    "when": "inDebugMode && debugType == 'jsLogpoints'"
                }
            ]
        },
        "menus": {
            "commandPalette": [
                {
                    "command": "appService.selectSubscriptions",
                    "when": "never"
                },
                {
                    "command": "appService.Refresh",
                    "when": "never"
                },
                {
                    "command": "appService.LoadMore",
                    "when": "never"
                },
                {
                    "command": "diagnostics.StartLogPointsSession",
                    "when": "never"
                },
                {
                    "command": "diagnostics.LogPoints.OpenScript",
                    "when": "never"
                },
                {
                    "command": "diagnostics.LogPoints.Toggle",
                    "when": "never"
                },
                {
                    "command": "diagnostics.StartLogPointsSession",
                    "when": "never"
                },
                {
                    "command": "diagnostics.LogPoints.OpenScript",
                    "when": "never"
                },
                {
                    "command": "diagnostics.LogPoints.Toggle",
                    "when": "never"
                },
                {
                    "command": "diagnostics.EnableRemoteDebug",
                    "when": "config.appService.enableRemoteDebugging == true"
                },
                {
                    "command": "diagnostics.DisableRemoteDebug",
                    "when": "config.appService.enableRemoteDebugging == true"
                },
                {
                    "command": "diagnostics.AttachDebugger",
                    "when": "config.appService.enableRemoteDebugging == true"
                }
            ],
            "view/title": [
                {
                    "command": "appService.CreateWebApp",
                    "when": "view == azureAppService",
                    "group": "navigation@1"
                },
                {
                    "command": "appService.Deploy",
                    "when": "view == azureAppService",
                    "group": "navigation@2"
                },
                {
                    "command": "appService.Refresh",
                    "when": "view == azureAppService",
                    "group": "navigation@3"
                }
            ],
            "view/item/context": [
                {
                    "command": "appService.selectSubscriptions",
                    "when": "view == azureAppService && viewItem == azureextensionui.azureSubscription",
                    "group": "inline"
                },
                {
                    "command": "appService.CreateWebApp",
                    "when": "view == azureAppService && viewItem == azureextensionui.azureSubscription",
                    "group": "1_subscriptionGeneralCommands@1"
                },
                {
                    "command": "appService.OpenInPortal",
                    "when": "view == azureAppService && viewItem == azureextensionui.azureSubscription",
                    "group": "1_subscriptionGeneralCommands@2"
                },
                {
                    "command": "appService.Refresh",
                    "when": "view == azureAppService && viewItem == azureextensionui.azureSubscription",
                    "group": "2_subscriptionGeneralCommands@1"
                },
                {
                    "command": "appService.OpenInPortal",
                    "when": "view == azureAppService && viewItem == appService",
                    "group": "1_appServiceGeneralCommands@1"
                },
                {
                    "command": "appService.Browse",
                    "when": "view == azureAppService && viewItem == appService",
                    "group": "1_appServiceGeneralCommands@2"
                },
                {
                    "command": "appService.Start",
                    "when": "view == azureAppService && viewItem == appService",
                    "group": "2_appServiceControlCommands@1"
                },
                {
                    "command": "appService.Stop",
                    "when": "view == azureAppService && viewItem == appService",
                    "group": "2_appServiceControlCommands@2"
                },
                {
                    "command": "appService.Restart",
                    "when": "view == azureAppService && viewItem == appService",
                    "group": "2_appServiceControlCommands@3"
                },
                {
                    "command": "appService.Delete",
                    "when": "view == azureAppService && viewItem == appService",
                    "group": "2_appServiceControlCommands@4"
                },
                {
                    "command": "appService.Deploy",
                    "when": "view == azureAppService && viewItem == appService",
                    "group": "3_appServiceDeployCommands@1"
                },
                {
                    "command": "appService.ConfigureDeploymentSource",
                    "when": "view == azureAppService && viewItem == appService",
                    "group": "3_appServiceDeployCommands@2"
                },
                {
                    "command": "appService.OpenVSTSCD",
                    "when": "view == azureAppService && viewItem == appService",
                    "group": "3_appServiceDeployCommands@3"
                },
                {
                    "command": "diagnostics.OpenLogStream",
                    "when": "view == azureAppService && viewItem == appService",
                    "group": "4_appServiceDiagnosticsCommands@1"
                },
                {
                    "command": "diagnostics.StopLogStream",
                    "when": "view == azureAppService && viewItem == appService",
                    "group": "4_appServiceDiagnosticsCommands@2"
                },
                {
                    "command": "diagnostics.StartLogPointsSession",
                    "when": "config.appService.logpoints == true && view == azureAppService && viewItem == appService",
                    "group": "4_appServiceDiagnosticsCommands@3"
                },
                {
                    "command": "diagnostics.EnableRemoteDebug",
                    "when": "config.appService.enableRemoteDebugging == true && view == azureAppService && viewItem == appService",
                    "group": "5_appServiceRemoteDebugCommands@1"
                },
                {
                    "command": "diagnostics.DisableRemoteDebug",
                    "when": "config.appService.enableRemoteDebugging == true && view == azureAppService && viewItem == appService",
                    "group": "5_appServiceRemoteDebugCommands@2"
                },
                {
                    "command": "diagnostics.AttachDebugger",
                    "when": "config.appService.enableRemoteDebugging == true && view == azureAppService && viewItem == appService",
                    "group": "5_appServiceRemoteDebugCommands@3"
                },
                {
                    "command": "appService.DeploymentScript",
                    "when": "view == azureAppService && viewItem == appService",
                    "group": "6_appServiceMiscCommands@1"
                },
                {
                    "command": "deploymentSlots.CreateSlot",
                    "when": "view == azureAppService && viewItem == deploymentSlots",
                    "group": "1_deploymentSlotsGeneralCommands@1"
                },
                {
                    "command": "appService.OpenInPortal",
                    "when": "view == azureAppService && viewItem == deploymentSlots",
                    "group": "1_deploymentSlotsGeneralCommands@2"
                },
                {
                    "command": "appService.Refresh",
                    "when": "view == azureAppService && viewItem == deploymentSlots",
                    "group": "1_deploymentSlotsGeneralCommands@3"
                },
                {
                    "command": "appService.OpenInPortal",
                    "when": "view == azureAppService && viewItem == deploymentSlot",
                    "group": "1_deploymentSlotGeneralCommands@1"
                },
                {
                    "command": "appService.Browse",
                    "when": "view == azureAppService && viewItem == deploymentSlot",
                    "group": "1_deploymentSlotGeneralCommands@2"
                },
                {
                    "command": "appService.Start",
                    "when": "view == azureAppService && viewItem == deploymentSlot",
                    "group": "2_deploymentSlotControlCommands@1"
                },
                {
                    "command": "appService.Stop",
                    "when": "view == azureAppService && viewItem == deploymentSlot",
                    "group": "2_deploymentSlotControlCommands@2"
                },
                {
                    "command": "appService.Restart",
                    "when": "view == azureAppService && viewItem == deploymentSlot",
                    "group": "2_deploymentSlotControlCommands@3"
                },
                {
                    "command": "deploymentSlot.SwapSlots",
                    "when": "view == azureAppService && viewItem == deploymentSlot",
                    "group": "2_deploymentSlotControlCommands@4"
                },
                {
                    "command": "appService.Delete",
                    "when": "view == azureAppService && viewItem == deploymentSlot",
                    "group": "2_deploymentSlotControlCommands@5"
                },
                {
                    "command": "appService.Deploy",
                    "when": "view == azureAppService && viewItem == deploymentSlot",
                    "group": "3_deploymentSlotDeployCommands@1"
                },
                {
                    "command": "appService.ConfigureDeploymentSource",
                    "when": "view == azureAppService && viewItem == deploymentSlot",
                    "group": "3_deploymentSlotDeployCommands@2"
                },
                {
                    "command": "diagnostics.OpenLogStream",
                    "when": "view == azureAppService && viewItem == deploymentSlot",
                    "group": "4_deploymentSlotDiagnosticsCommands@1"
                },
                {
                    "command": "diagnostics.StopLogStream",
                    "when": "view == azureAppService && viewItem == deploymentSlot",
                    "group": "4_deploymentSlotDiagnosticsCommands@2"
                },
                {
                    "command": "diagnostics.StartLogPointsSession",
                    "when": "config.appService.logpoints == true && view == azureAppService && viewItem == deploymentSlot",
                    "group": "4_deploymentSlotDiagnosticsCommands@3"
                },
                {
                    "command": "diagnostics.EnableRemoteDebug",
                    "when": "config.appService.enableRemoteDebugging == true && view == azureAppService && viewItem == deploymentSlot",
                    "group": "5_appServiceRemoteDebugCommands@1"
                },
                {
                    "command": "diagnostics.DisableRemoteDebug",
                    "when": "config.appService.enableRemoteDebugging == true && view == azureAppService && viewItem == deploymentSlot",
                    "group": "5_appServiceRemoteDebugCommands@2"
                },
                {
                    "command": "diagnostics.AttachDebugger",
                    "when": "config.appService.enableRemoteDebugging == true && view == azureAppService && viewItem == deploymentSlot",
                    "group": "5_appServiceRemoteDebugCommands@3"
                },
                {
                    "command": "appService.Refresh",
                    "when": "view == azureAppService && viewItem == folder",
                    "group": "1_folderGeneralCommands@1"
                },
                {
                    "command": "appService.OpenInPortal",
                    "when": "view == azureAppService && viewItem == webJobs",
                    "group": "1_webJobsGeneralCommands@1"
                },
                {
                    "command": "appService.Refresh",
                    "when": "view == azureAppService && viewItem == webJobs",
                    "group": "1_webJobsGeneralCommands@2"
                },
                {
                    "command": "appSettings.Add",
                    "when": "view == azureAppService && viewItem == applicationSettings",
                    "group": "1_appSettingsEdit@1"
                },
                {
                    "command": "appService.OpenInPortal",
                    "when": "view == azureAppService && viewItem == applicationSettings",
                    "group": "1_appSettingsEdit@2"
                },
                {
                    "command": "appService.Refresh",
                    "when": "view == azureAppService && viewItem == applicationSettings",
                    "group": "2_appSettingsGeneral@1"
                },
                {
                    "command": "appSettings.Edit",
                    "when": "view == azureAppService && viewItem == applicationSettingItem",
                    "group": "1_appSettingItemEdit@1"
                },
                {
                    "command": "appSettings.Rename",
                    "when": "view == azureAppService && viewItem == applicationSettingItem",
                    "group": "1_appSettingItemEdit@2"
                },
                {
                    "command": "appSettings.Delete",
                    "when": "view == azureAppService && viewItem == applicationSettingItem",
                    "group": "1_appSettingItemEdit@3"
                }
            ],
            "explorer/context": [
                {
                    "command": "appService.Deploy",
                    "when": "explorerResourceIsFolder == true",
                    "group": "zzz_@appServiceDeployCommands"
                }
            ],
            "editor/context": [
                {
                    "command": "diagnostics.LogPoints.Toggle",
                    "when": "config.appService.logpoints == true"
                }
            ]
        },
        "configuration": {
            "title": "Azure App Service",
            "properties": {
                "appService.showExplorer": {
                    "type": "boolean",
                    "default": true,
                    "description": "Show or hide the App Service Explorer"
                },
                "appService.enabledDockerImages": {
                    "type": "array",
                    "default": [
                        "f12azurenodelogpointsnightly.azurecr.io/azure-nodejs-logpoints",
                        "azurenodelogpoints.azurecr.io/azure-nodejs-logpoints"
                    ],
                    "description": "The supported Docker images that logpoints feature can run with."
                },
                "appService.zipGlobPattern": {
                    "scope": "resource",
                    "type": "string",
                    "default": "**/*",
                    "description": "Defines which files in the workspace to deploy. This applies to Zip deploy only, has no effect on other deployment methods."
                },
                "appService.zipIgnorePattern": {
                    "scope": "resource",
                    "type": [
                        "string",
                        "array"
                    ],
                    "default": [],
                    "description": "Defines which files in the workspace to ignore for Zip deploy. This applies to Zip deploy only, has no effect on other deployment methods."
                },
                "appService.showRemoteFiles": {
                    "type": "boolean",
                    "default": false,
                    "description": "Show or hide the File Nodes of a Web App.  Caution: Manually editing your Web App's files could cause unexpected behavior."
                },
                "appService.showSavePrompt": {
                    "type": "boolean",
                    "default": true,
                    "description": "Show warning dialog on remote file uploading."
                },
                "appService.showBuildDuringDeployPrompt": {
                    "scope": "resource",
                    "type": "boolean",
                    "default": true,
                    "description": "Show prompt to improve performance of Zip Deploy by excluding build artifacts from the zip file and running a build during deployment."
                },
<<<<<<< HEAD
                "appService.deploySubpath": {
                    "scope": "resource",
                    "type": "string",
                    "description": "The default subpath of a workspace folder to use when deploying."
=======
                "appService.enableRemoteDebugging": {
                    "type": "boolean",
                    "default": false,
                    "description": "Enables remote debugging of a Web App. This experimental preview only supports node on Linux."
>>>>>>> c94d8467
                }
            }
        },
        "breakpoints": [
            {
                "language": "javascript"
            }
        ],
        "debuggers": [
            {
                "type": "jsLogpoints",
                "label": "Azure App Service LogPoints",
                "program": "./out/src/diagnostics/LogPointsDebugAdapter.js",
                "runtime": "node",
                "configurationAttributes": {
                    "launch": {
                        "required": [
                            "sessionId",
                            "debugId"
                        ],
                        "properties": {
                            "trace": {
                                "type": "boolean",
                                "description": "Enable logging of the Debug Adapter Protocol.",
                                "default": true
                            },
                            "siteName": {
                                "type": "string",
                                "description": "A URL prefix for the azure scm url.",
                                "default": ""
                            },
                            "publishCredentialUsername": {
                                "type": "string",
                                "description": "publishingUserName",
                                "default": ""
                            },
                            "publishCredentialPassword": {
                                "type": "string",
                                "description": "publishingPassword",
                                "default": ""
                            },
                            "instanceId": {
                                "type": "string",
                                "description": "ARRAffinity",
                                "default": ""
                            },
                            "sessionId": {
                                "type": "string",
                                "description": "sessionId",
                                "default": ""
                            },
                            "debugId": {
                                "type": "string",
                                "description": "debugId",
                                "default": ""
                            }
                        }
                    }
                },
                "initialConfigurations": [
                    {
                        "type": "mock",
                        "name": "Azure App Service LogPoints",
                        "request": "attach",
                        "program": "readme.md",
                        "trace": true,
                        "hostname": "",
                        "instanceId": "",
                        "sessionId": "",
                        "debugId": ""
                    }
                ]
            }
        ]
    },
    "scripts": {
        "vscode:prepublish": "tsc -p ./",
        "build": "tsc -p ./",
        "compile": "tsc -watch -p ./",
        "lint": "tslint --project tsconfig.json -t verbose",
        "postinstall": "node ./node_modules/vscode/bin/install",
        "test": "node ./node_modules/vscode/bin/test"
    },
    "devDependencies": {
        "@types/fs-extra": "^4.0.5",
        "@types/mocha": "^2.2.32",
        "@types/node": "^8.0.51",
        "@types/request": "^2.0.3",
        "@types/request-promise": "4.1.41",
        "azure-storage": "^2.8.1",
        "gulp": "^3.9.1",
        "mocha": "^2.3.3",
        "tslint": "^5.7.0",
        "tslint-microsoft-contrib": "5.0.1",
        "typescript": "^2.0.3",
        "vscode": "^1.0.0",
        "vsce": "^1.37.5"
    },
    "dependencies": {
        "azure-arm-resource": "^3.0.0-preview",
        "azure-arm-website": "^1.0.0-preview",
        "fs-extra": "^4.0.2",
        "opn": "^5.3.0",
        "portfinder": "^1.0.13",
        "request": "^2.83.0",
        "request-promise": "^4.2.2",
        "vscode-azureappservice": "~0.15.0",
        "vscode-azureextensionui": "~0.12.0",
        "vscode-azurekudu": "~0.1.6",
        "vscode-debugadapter": "^1.24.0",
        "vscode-debugprotocol": "^1.24.0",
        "vscode-extension-telemetry": "^0.0.15"
    },
    "extensionDependencies": [
        "ms-vscode.azure-account"
    ]
}<|MERGE_RESOLUTION|>--- conflicted
+++ resolved
@@ -596,17 +596,15 @@
                     "default": true,
                     "description": "Show prompt to improve performance of Zip Deploy by excluding build artifacts from the zip file and running a build during deployment."
                 },
-<<<<<<< HEAD
                 "appService.deploySubpath": {
                     "scope": "resource",
                     "type": "string",
                     "description": "The default subpath of a workspace folder to use when deploying."
-=======
+                },
                 "appService.enableRemoteDebugging": {
                     "type": "boolean",
                     "default": false,
                     "description": "Enables remote debugging of a Web App. This experimental preview only supports node on Linux."
->>>>>>> c94d8467
                 }
             }
         },
