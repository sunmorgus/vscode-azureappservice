/*---------------------------------------------------------------------------------------------
 *  Copyright (c) Microsoft Corporation. All rights reserved.
 *  Licensed under the MIT License. See License.txt in the project root for license information.
 *--------------------------------------------------------------------------------------------*/
<<<<<<< HEAD
=======

>>>>>>> 8e21f2d4
import WebSiteManagementClient = require('azure-arm-website');
import * as WebSiteModels from 'azure-arm-website/lib/models';
import * as vscode from 'vscode';
<<<<<<< HEAD
import * as WebSiteModels from '../node_modules/azure-arm-website/lib/models';
import { UserCancelledError } from './errors';
import { reporter } from './telemetry/reporter';

export interface PartialList<T> extends Array<T> {
    nextLink?: string;
}

export async function listAll<T>(client: { listNext(nextPageLink: string): Promise<PartialList<T>>; }, first: Promise<PartialList<T>>): Promise<T[]> {
    const all: T[] = [];

    for (let list = await first; list.length || list.nextLink; list = list.nextLink ? await client.listNext(list.nextLink) : []) {
        all.push(...list);
    }

    return all;
}

export function waitForWebSiteState(webSiteManagementClient: WebSiteManagementClient, site: WebSiteModels.Site, state: string, intervalMs = 5000, timeoutMs = 60000): Promise<void> {
    return new Promise((resolve, reject) => {
        const func = async (count: number) => {
            const rgName = site.resourceGroup;
            const isSlot = isSiteDeploymentSlot(site);
            const siteName = extractSiteName(site);
            const slotName = extractDeploymentSlotName(site);
            const currentSite = await (isSlot ? webSiteManagementClient.webApps.getSlot(rgName, siteName, slotName) : webSiteManagementClient.webApps.get(rgName, siteName));

            if (currentSite.state.toLowerCase() === state.toLowerCase()) {
                resolve();
            } else {
                count += intervalMs;

                if (count < timeoutMs) {
                    setTimeout(func, intervalMs, count);
                } else {
                    reject(new Error(`Timeout waiting for Web Site "${siteName}" state "${state}".`));
                }
            }
        };
        setTimeout(func, intervalMs, intervalMs);
    });
}

export function getSignInCommandString(): string {
    return 'azure-account.login';
}
=======
import { UserCancelledError } from 'vscode-azureextensionui';
import { reporter } from './telemetry/reporter';
>>>>>>> 8e21f2d4

// Web app & deployment slots
export function isSiteDeploymentSlot(site: WebSiteModels.Site): boolean {
    return site.type.toLowerCase() === 'microsoft.web/sites/slots';
}

export function extractSiteName(site: WebSiteModels.Site): string {
    return isSiteDeploymentSlot(site) ? site.name.substring(0, site.name.lastIndexOf('/')) : site.name;
}

export function extractDeploymentSlotName(site: WebSiteModels.Site): string | undefined {
    return isSiteDeploymentSlot(site) ? site.name.substring(site.name.lastIndexOf('/') + 1) : undefined;
}

export function getWebAppPublishCredential(webSiteManagementClient: WebSiteManagementClient, site: WebSiteModels.Site): Promise<WebSiteModels.User> {
    const webApps = webSiteManagementClient.webApps;
    const siteName = extractSiteName(site);
    const slotName = extractDeploymentSlotName(site);
    return isSiteDeploymentSlot(site) ? webApps.listPublishingCredentialsSlot(site.resourceGroup, siteName, slotName) : webApps.listPublishingCredentials(site.resourceGroup, siteName);
}

// Output channel for the extension
const outputChannel = vscode.window.createOutputChannel("Azure App Service");

export function getOutputChannel(): vscode.OutputChannel {
    return outputChannel;
}

// Telemetry for the extension
export function sendTelemetry(eventName: string, properties?: { [key: string]: string; }, measures?: { [key: string]: number; }) {
    if (reporter) {
        reporter.sendTelemetryEvent(eventName, properties, measures);
    }
}

<<<<<<< HEAD
export function errToString(error: {}): string {
    if (error === null || error === undefined) {
        return '';
    }

    if (error instanceof Error) {
        try {
            // errors from Azure come as JSON string
            return JSON.stringify({
                Error: JSON.parse(error.message).Code,
                Message: JSON.parse(error.message).Message
            });

        } catch (e) {
            return JSON.stringify({
                Error: error.constructor.name,
                Message: error.message
            });
        }

    }

    if (typeof (error) === 'object') {
        return JSON.stringify({
            object: error.constructor.name
        });
    }

    return (<{}>error).toString();
}

=======
>>>>>>> 8e21f2d4
// Resource ID
export function parseAzureResourceId(resourceId: string): { [key: string]: string } {
    const invalidIdErr = new Error('Invalid web app ID.');
    const result = {};

    if (!resourceId || resourceId.length < 2 || resourceId.charAt(0) !== '/') {
        throw invalidIdErr;
    }

    const parts = resourceId.substring(1).split('/');

    if (parts.length % 2 !== 0) {
        throw invalidIdErr;
    }

    for (let i = 0; i < parts.length; i += 2) {
        const key = parts[i];
        const value = parts[i + 1];

        if (key === '' || value === '') {
            throw invalidIdErr;
        }

        result[key] = value;
    }

    return result;
}

export async function showWorkspaceFoldersQuickPick(placeHolderString: string): Promise<vscode.WorkspaceFolder> {
    const folderQuickPickItems = vscode.workspace.workspaceFolders ?
        vscode.workspace.workspaceFolders.map((value) => {
            {
                return <IQuickPickItemWithData<vscode.WorkspaceFolder>>{
                    label: value.name,
                    description: value.uri.fsPath,
                    data: value
                };
            }
        }) :
        [];
    // VS Code will handle [] by alerting user there are no workspaces opened

    const folderQuickPickOption = { placeHolder: placeHolderString };
    const pickedItem = folderQuickPickItems.length === 1 ?
        folderQuickPickItems[0] : await vscode.window.showQuickPick(folderQuickPickItems, folderQuickPickOption);

    if (!pickedItem) {
        throw new UserCancelledError();
    }

    return pickedItem.data;
}

export interface IQuickPickItemWithData<T> extends vscode.QuickPickItem {
    persistenceId?: string; // A unique key to identify this item items across sessions, used in persisting previous selections
    data?: T;
}<|MERGE_RESOLUTION|>--- conflicted
+++ resolved
@@ -2,64 +2,12 @@
  *  Copyright (c) Microsoft Corporation. All rights reserved.
  *  Licensed under the MIT License. See License.txt in the project root for license information.
  *--------------------------------------------------------------------------------------------*/
-<<<<<<< HEAD
-=======
 
->>>>>>> 8e21f2d4
 import WebSiteManagementClient = require('azure-arm-website');
 import * as WebSiteModels from 'azure-arm-website/lib/models';
 import * as vscode from 'vscode';
-<<<<<<< HEAD
-import * as WebSiteModels from '../node_modules/azure-arm-website/lib/models';
-import { UserCancelledError } from './errors';
-import { reporter } from './telemetry/reporter';
-
-export interface PartialList<T> extends Array<T> {
-    nextLink?: string;
-}
-
-export async function listAll<T>(client: { listNext(nextPageLink: string): Promise<PartialList<T>>; }, first: Promise<PartialList<T>>): Promise<T[]> {
-    const all: T[] = [];
-
-    for (let list = await first; list.length || list.nextLink; list = list.nextLink ? await client.listNext(list.nextLink) : []) {
-        all.push(...list);
-    }
-
-    return all;
-}
-
-export function waitForWebSiteState(webSiteManagementClient: WebSiteManagementClient, site: WebSiteModels.Site, state: string, intervalMs = 5000, timeoutMs = 60000): Promise<void> {
-    return new Promise((resolve, reject) => {
-        const func = async (count: number) => {
-            const rgName = site.resourceGroup;
-            const isSlot = isSiteDeploymentSlot(site);
-            const siteName = extractSiteName(site);
-            const slotName = extractDeploymentSlotName(site);
-            const currentSite = await (isSlot ? webSiteManagementClient.webApps.getSlot(rgName, siteName, slotName) : webSiteManagementClient.webApps.get(rgName, siteName));
-
-            if (currentSite.state.toLowerCase() === state.toLowerCase()) {
-                resolve();
-            } else {
-                count += intervalMs;
-
-                if (count < timeoutMs) {
-                    setTimeout(func, intervalMs, count);
-                } else {
-                    reject(new Error(`Timeout waiting for Web Site "${siteName}" state "${state}".`));
-                }
-            }
-        };
-        setTimeout(func, intervalMs, intervalMs);
-    });
-}
-
-export function getSignInCommandString(): string {
-    return 'azure-account.login';
-}
-=======
 import { UserCancelledError } from 'vscode-azureextensionui';
 import { reporter } from './telemetry/reporter';
->>>>>>> 8e21f2d4
 
 // Web app & deployment slots
 export function isSiteDeploymentSlot(site: WebSiteModels.Site): boolean {
@@ -95,40 +43,6 @@
     }
 }
 
-<<<<<<< HEAD
-export function errToString(error: {}): string {
-    if (error === null || error === undefined) {
-        return '';
-    }
-
-    if (error instanceof Error) {
-        try {
-            // errors from Azure come as JSON string
-            return JSON.stringify({
-                Error: JSON.parse(error.message).Code,
-                Message: JSON.parse(error.message).Message
-            });
-
-        } catch (e) {
-            return JSON.stringify({
-                Error: error.constructor.name,
-                Message: error.message
-            });
-        }
-
-    }
-
-    if (typeof (error) === 'object') {
-        return JSON.stringify({
-            object: error.constructor.name
-        });
-    }
-
-    return (<{}>error).toString();
-}
-
-=======
->>>>>>> 8e21f2d4
 // Resource ID
 export function parseAzureResourceId(resourceId: string): { [key: string]: string } {
     const invalidIdErr = new Error('Invalid web app ID.');
