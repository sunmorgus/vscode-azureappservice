--- conflicted
+++ resolved
@@ -18,6 +18,7 @@
 import { ISetLogpointResponse } from './structs/ISetLogpointResponse';
 import { IStartSessionResponse } from './structs/IStartSessionResponse';
 
+// tslint:disable:align
 export interface ILogPointsDebuggerClient {
     call<ResponseType>(siteName: string, affinityValue: string, publishCredential: WebSiteModels.User, command: string): Promise<CommandRunResult<ResponseType>>;
 
@@ -42,7 +43,7 @@
     protected abstract call<ResponseType>(siteName: string, affinityValue: string, publishCredential: WebSiteModels.User, command: string): Promise<CommandRunResult<ResponseType>>;
 
     protected makeCallAndLogException<ResponseType>(siteName: string, affinityValue: string,
-                                                    publishCredential: WebSiteModels.User, command: string): Promise<CommandRunResult<ResponseType>> {
+        publishCredential: WebSiteModels.User, command: string): Promise<CommandRunResult<ResponseType>> {
         return this.call<ResponseType>(siteName, affinityValue, publishCredential, command)
             .catch<CommandRunResult<ResponseType>>((err) => {
                 // tslint:disable-next-line:no-suspicious-comment
@@ -58,69 +59,37 @@
         return this.makeCallAndLogException<IStartSessionResponse>(siteName, affinityValue, publishCredential, "curl -X POST http://localhost:32923/debugger/session");
     }
 
-<<<<<<< HEAD
-    public closeSession(siteName: string, affinityValue: string, publishCredential: WebSiteModels.User, data: CloseSessionRequest): Promise<CommandRunResult<ICloseSessionResponse>> {
+    public closeSession(siteName: string, affinityValue: string, publishCredential: WebSiteModels.User, data: ICloseSessionRequest): Promise<CommandRunResult<ICloseSessionResponse>> {
         return this.makeCallAndLogException<IStartSessionResponse>(siteName, affinityValue, publishCredential, `curl -X DELETE http://localhost:32923/debugger/session/${data.sessionId}`);
-=======
-    public closeSession(siteName: string, affinityValue: string, publishCredential: WebSiteModels.User, data: ICloseSessionRequest): Promise<CommandRunResult<ICloseSessionResponse>> {
-        // tslint:disable-next-line:no-unused-expression
-        siteName && affinityValue && publishCredential && data;
-        throw new Error("Method not implemented.");
->>>>>>> 731349d2
     }
 
     public enumerateProcesses(siteName: string, affinityValue: string, publishCredential: WebSiteModels.User): Promise<CommandRunResult<IEnumerateProcessResponse>> {
         return this.makeCallAndLogException<IEnumerateProcessResponse>(siteName, affinityValue, publishCredential, "curl -X GET http://localhost:32923/os/processes?applicationType=Node.js");
     }
 
-    public attachProcess(siteName: string, affinityValue: string, publishCredential: WebSiteModels.User, data: AttachProcessRequest): Promise<CommandRunResult<IAttachProcessResponse>> {
+    public attachProcess(siteName: string, affinityValue: string, publishCredential: WebSiteModels.User, data: IAttachProcessRequest): Promise<CommandRunResult<IAttachProcessResponse>> {
         return this.makeCallAndLogException<IAttachProcessResponse>(siteName, affinityValue, publishCredential,
             `curl -X POST -H "Content-Type: application/json" -d '{"processId":"${data.processId}","codeType":"javascript"}' http://localhost:32923/debugger/session/${data.sessionId}/debugee`);
     }
 
-<<<<<<< HEAD
-    public loadedScripts(siteName: string, affinityValue: string, publishCredential: WebSiteModels.User, data: DebugSessionMetadata): Promise<CommandRunResult<ILoadedScriptsResponse>> {
+    public loadedScripts(siteName: string, affinityValue: string, publishCredential: WebSiteModels.User, data: ILoadedScriptsRequest): Promise<CommandRunResult<ILoadedScriptsResponse>> {
         return this.makeCallAndLogException<ILoadedScriptsResponse>(siteName, affinityValue, publishCredential,
             `curl -X GET -H "Content-Type: application/json" http://localhost:32923/debugger/session/${data.sessionId}/debugee/${data.debugId}/sources`);
     }
 
-    public loadSource(siteName: string, affinityValue: string, publishCredential: WebSiteModels.User, data: LoadSourceRequest): Promise<CommandRunResult<ILoadSourceResponse>> {
+    public loadSource(siteName: string, affinityValue: string, publishCredential: WebSiteModels.User, data: ILoadSourceRequest): Promise<CommandRunResult<ILoadSourceResponse>> {
         return this.makeCallAndLogException<ILoadSourceResponse>(siteName, affinityValue, publishCredential,
             `curl -X GET -H "Content-Type: application/json" http://localhost:32923/debugger/session/${data.sessionId}/debugee/${data.debugId}/source/${data.sourceId}`);
     }
 
-    public setLogpoint(siteName: string, affinityValue: string, publishCredential: WebSiteModels.User, data: SetLogpointRequest): Promise<CommandRunResult<ISetLogpointResponse>> {
+    public setLogpoint(siteName: string, affinityValue: string, publishCredential: WebSiteModels.User, data: ISetLogpointRequest): Promise<CommandRunResult<ISetLogpointResponse>> {
         return this.makeCallAndLogException<ISetLogpointResponse>(siteName, affinityValue, publishCredential,
             `curl -X POST -H "Content-Type: application/json" -d '{"sourceId":"${data.sourceId}","zeroBasedColumnNumber":"${data.columNumber}", "zeroBasedLineNumber":"${data.lineNumber}", "expressionToLog":"${data.expression}"}' http://localhost:32923/debugger/session/${data.sessionId}/debugee/${data.debugId}/logpoints`);
     }
 
-    public removeLogpoint(siteName: string, affinityValue: string, publishCredential: WebSiteModels.User, data: RemoveLogpointRequest): Promise<CommandRunResult<IRemoveLogpointResponse>> {
+    public removeLogpoint(siteName: string, affinityValue: string, publishCredential: WebSiteModels.User, data: IRemoveLogpointRequest): Promise<CommandRunResult<IRemoveLogpointResponse>> {
         return this.makeCallAndLogException<IRemoveLogpointResponse>(siteName, affinityValue, publishCredential,
             `curl -X DELETE -H "Content-Type: application/json" http://localhost:32923/debugger/session/${data.sessionId}/debugee/${data.debugId}/logpoints/${data.logpointId}`);
-=======
-    public loadedScripts(siteName: string, affinityValue: string, publishCredential: WebSiteModels.User, data: ILoadedScriptsRequest): Promise<CommandRunResult<ILoadedScriptsResponse>> {
-        // tslint:disable-next-line:no-unused-expression
-        siteName && affinityValue && publishCredential && data;
-        throw new Error("Method not implemented.");
-    }
-
-    public loadSource(siteName: string, affinityValue: string, publishCredential: WebSiteModels.User, data: ILoadSourceRequest): Promise<CommandRunResult<ILoadSourceResponse>> {
-        // tslint:disable-next-line:no-unused-expression
-        siteName && affinityValue && publishCredential && data;
-        throw new Error("Method not implemented.");
-    }
-
-    public setLogpoint(siteName: string, affinityValue: string, publishCredential: WebSiteModels.User, data: ISetLogpointRequest): Promise<CommandRunResult<ISetLogpointResponse>> {
-        // tslint:disable-next-line:no-unused-expression
-        siteName && affinityValue && publishCredential && data;
-        throw new Error("Method not implemented.");
-    }
-
-    public removeLogpoint(siteName: string, affinityValue: string, publishCredential: WebSiteModels.User, data: IRemoveLogpointRequest): Promise<CommandRunResult<IRemoveLogpointResponse>> {
-        // tslint:disable-next-line:no-unused-expression
-        siteName && affinityValue && publishCredential && data;
-        throw new Error("Method not implemented.");
->>>>>>> 731349d2
     }
 
     public call<ResponseType>(siteName: string, affinityValue: string, publishCredential: WebSiteModels.User, command: string)
@@ -163,7 +132,7 @@
                 command: command,
                 dir: '/'
             }
-        },     (err, response, body) => {
+        }, (err, response, body) => {
             if (err) {
                 return cb(err, null, null);
             }
@@ -190,27 +159,27 @@
 
     public attachProcess(siteName: string, affinityValue: string, publishCredential: WebSiteModels.User, data: IAttachProcessRequest): Promise<CommandRunResult<IAttachProcessResponse>> {
         return this.makeCallAndLogException<IAttachProcessResponse>(siteName, affinityValue, publishCredential,
-                                                                    `curl -X POST -H "Content-Type: application/json" -d '{"processId":"${data.processId}","codeType":"javascript"}' http://localhost:32923/debugger/session/${data.sessionId}/debugee`);
+            `curl -X POST -H "Content-Type: application/json" -d '{"processId":"${data.processId}","codeType":"javascript"}' http://localhost:32923/debugger/session/${data.sessionId}/debugee`);
     }
 
     public loadedScripts(siteName: string, affinityValue: string, publishCredential: WebSiteModels.User, data: ILoadedScriptsRequest): Promise<CommandRunResult<ILoadedScriptsResponse>> {
         return this.makeCallAndLogException<ILoadedScriptsResponse>(siteName, affinityValue, publishCredential,
-                                                                    `curl -X GET -H "Content-Type: application/json" http://localhost:32923/debugger/session/${data.sessionId}/debugee/${data.debugId}/sources`);
+            `curl -X GET -H "Content-Type: application/json" http://localhost:32923/debugger/session/${data.sessionId}/debugee/${data.debugId}/sources`);
     }
 
     public loadSource(siteName: string, affinityValue: string, publishCredential: WebSiteModels.User, data: ILoadSourceRequest): Promise<CommandRunResult<ILoadSourceResponse>> {
         return this.makeCallAndLogException<ILoadSourceResponse>(siteName, affinityValue, publishCredential,
-                                                                 `curl -X GET -H "Content-Type: application/json" http://localhost:32923/debugger/session/${data.sessionId}/debugee/${data.debugId}/source/${data.sourceId}`);
+            `curl -X GET -H "Content-Type: application/json" http://localhost:32923/debugger/session/${data.sessionId}/debugee/${data.debugId}/source/${data.sourceId}`);
     }
 
     public setLogpoint(siteName: string, affinityValue: string, publishCredential: WebSiteModels.User, data: ISetLogpointRequest): Promise<CommandRunResult<ISetLogpointResponse>> {
         return this.makeCallAndLogException<ISetLogpointResponse>(siteName, affinityValue, publishCredential,
-                                                                  `curl -X POST -H "Content-Type: application/json" -d '{"sourceId":"${data.sourceId}","zeroBasedColumnNumber":"${data.columNumber}", "zeroBasedLineNumber":"${data.lineNumber}", "expressionToLog":"${data.expression}"}' http://localhost:32923/debugger/session/${data.sessionId}/debugee/${data.debugId}/logpoints`);
+            `curl -X POST -H "Content-Type: application/json" -d '{"sourceId":"${data.sourceId}","zeroBasedColumnNumber":"${data.columNumber}", "zeroBasedLineNumber":"${data.lineNumber}", "expressionToLog":"${data.expression}"}' http://localhost:32923/debugger/session/${data.sessionId}/debugee/${data.debugId}/logpoints`);
     }
 
     public removeLogpoint(siteName: string, affinityValue: string, publishCredential: WebSiteModels.User, data: IRemoveLogpointRequest): Promise<CommandRunResult<IRemoveLogpointResponse>> {
         return this.makeCallAndLogException<IRemoveLogpointResponse>(siteName, affinityValue, publishCredential,
-                                                                     `curl -X DELETE -H "Content-Type: application/json" http://localhost:32923/debugger/session/${data.sessionId}/debugee/${data.debugId}/logpoints/${data.logpointId}`);
+            `curl -X DELETE -H "Content-Type: application/json" http://localhost:32923/debugger/session/${data.sessionId}/debugee/${data.debugId}/logpoints/${data.logpointId}`);
     }
 
     public call<ResponseType>(siteName: string, affinityValue: string, publishCredential: WebSiteModels.User, command: string): Promise<CommandRunResult<ResponseType>> {
